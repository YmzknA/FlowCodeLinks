--- conflicted
+++ resolved
@@ -3,7 +3,6 @@
 import '../styles/prism-theme.css'
 import { FilesProvider } from '@/context/FilesContext'
 
-<<<<<<< HEAD
 const baseUrl = process.env.NODE_ENV === 'production' 
   ? 'https://flow-code-links.vercel.app'
   : 'http://localhost:3001';
@@ -11,8 +10,6 @@
 const TITLE = 'FlowCodeLinks';
 const DESCRIPTION = 'Visualize code flow and method relationships';
 
-=======
->>>>>>> d6417ec8
 export const metadata: Metadata = {
   title: 'FlowCodeLinks',
   description: 'Visualize code flow and method relationships',
